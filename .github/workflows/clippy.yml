--- conflicted
+++ resolved
@@ -29,10 +29,5 @@
       - uses: actions-rs/clippy-check@v1
         with:
           token: ${{ secrets.GITHUB_TOKEN }}
-<<<<<<< HEAD
-          args: --manifest-path ${{ matrix.dir }}/Cargo.toml -- -D warnings
-
-=======
           args: --manifest-path ${{ matrix.dir }}/Cargo.toml
->>>>>>> 77ea092c
           name: Clippy ${{ matrix.dir }}