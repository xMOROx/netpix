mod pes_buffer;

use std::cmp::PartialEq;
use serde::{Deserialize, Serialize};
use crate::mpegts::MpegtsFragment;
use crate::mpegts::pes::pes_buffer::PesPacketPayload;

<<<<<<< HEAD
const SCRAMBLING_MASK: u8 = 0x30;
const PRIORITY_MASK: u8 = 0x08;
const DATA_ALIGNMENT_MASK: u8 = 0x04;
const COPYRIGHT_MASK: u8 = 0x02;
=======

const SCRAMBLING_MASK: u8 = 0x30;

const PRIORITY_MASK: u8 = 0x08;

const DATA_ALIGNMENT_MASK: u8 = 0x04;

const COPYRIGHT_MASK: u8 = 0x02;

>>>>>>> b3fc08cb
const ORIGINAL_MASK: u8 = 0x01;
const PTS_DTS_FLAGS_MASK: u8 = 0xC0;
const ESCR_FLAG_MASK: u8 = 0x20;
const ES_RATE_FLAG_MASK: u8 = 0x10;
const DSM_TRICK_MODE_FLAG_MASK: u8 = 0x08;
const ADDITIONAL_COPY_INFO_FLAG_MASK: u8 = 0x04;
const PES_CRC_FLAG_MASK: u8 = 0x02;
const PES_EXTENSION_FLAG_MASK: u8 = 0x01;
const PTS_DTS_MASK: u8 = 0xf0;

#[derive(Serialize, Deserialize, Debug, Clone)]
pub struct PacketizedElementaryStream {
    pub packet_start_code_prefix: u32,
    pub stream_id: u8,
    pub pes_packet_length: u16,
    pub header: Option<PesHeader>,
}

impl PacketizedElementaryStream {
    pub fn build(packet: &PesPacketPayload) -> Option<Self> {
        if packet.data.is_empty() {
            return None;
        }
        let Some(payload) = &packet.data.as_ref() else {
            return None;
        };

        let Some(pes) = Self::unmarshall(&payload) else {
            return None;
        };

        Some(pes)
    }

    fn unmarshall(data: &Vec<u8>) -> Option<Self> {
        let packet_start_code_prefix: u32 = (data[0] as u32) << 16 |
            (data[1] as u32) << 8 |
            data[2] as u32;
        if packet_start_code_prefix != 0x000001 {
            return None;
        }

        let stream_id: u8 = data[3];

        let pes_packet_length: u16 = (data[4] as u16) << 8 | data[5] as u16;

        let header = PesHeader::build(data, StreamType::from(stream_id));

        Some(Self {
            packet_start_code_prefix,
            stream_id,
            pes_packet_length,
            header
        })
    }
}

#[derive(Serialize, Deserialize, Debug, Clone)]
pub struct PesHeader {
    pub scrambling_control: u8,
    pub priority: bool,
    pub data_alignment_indicator: bool,
    pub copyright: bool,
    pub original: bool,
    pub pts_dts_flags: u8,
    pub escr_flag: bool,
    pub es_rate_flag: bool,
    pub dsm_trick_mode_flag: bool,
    pub additional_copy_info_flag: bool,
    pub pes_crc_flag: bool,
    pub pes_extension_flag: bool,
    pub pes_header_data_length: u8,
    pub optional_fields: Option<OptionalFields>,
}

impl PesHeader {
    pub fn build(data: &Vec<u8>, stream_type: StreamType) -> Option<Self> {
        if stream_type != StreamType::ProgramStreamMap
            && stream_type != StreamType::PaddingStream
            && stream_type != StreamType::PrivateStream2
            && stream_type != StreamType::ECMStream
            && stream_type != StreamType::EMMStream
            && stream_type != StreamType::ProgramStreamDirectory
            && stream_type != StreamType::DSMCCStream
            && stream_type != StreamType::H2221TypeE {
            let Some(header) = Self::unmarshall(data) else {
                return None;
            };
            return Some(header);
        } else {
            return None;
        }
    }

    fn unmarshall(data: &Vec<u8>) -> Option<Self> {
        if (data[6] & 0xc0) != 0x80 {
            return None;
        }
        let scrambling_control = data[6] & SCRAMBLING_MASK;
        let priority = (data[6] & PRIORITY_MASK) >> 3 == 1;
        let data_alignment_indicator = (data[6] & DATA_ALIGNMENT_MASK) >> 2 == 1;
        let copyright = (data[6] & COPYRIGHT_MASK) >> 1 == 1;
        let original = data[6] & ORIGINAL_MASK == 1;
        let pts_dts_flags = data[7] & PTS_DTS_FLAGS_MASK >> 6;
        let escr_flag = (data[7] & ESCR_FLAG_MASK) >> 5 == 1;
        let es_rate_flag = (data[7] & ES_RATE_FLAG_MASK) >> 4 == 1;
        let dsm_trick_mode_flag = (data[7] & DSM_TRICK_MODE_FLAG_MASK) >> 3 == 1;
        let additional_copy_info_flag = (data[7] & ADDITIONAL_COPY_INFO_FLAG_MASK) >> 2 == 1;
        let pes_crc_flag = (data[7] & PES_CRC_FLAG_MASK) >> 1 == 1;
        let pes_extension_flag = data[7] & PES_EXTENSION_FLAG_MASK == 1;
        let pes_header_data_length = data[8];
        let optional_fields = if pes_extension_flag {
            OptionalFields::build(data, pts_dts_flags, escr_flag, es_rate_flag, dsm_trick_mode_flag,
                                  additional_copy_info_flag, pes_crc_flag,
                                  pes_extension_flag)
        } else {
            None
        };

        Some(Self {
            scrambling_control,
            priority,
            data_alignment_indicator,
            copyright,
            original,
            pts_dts_flags,
            escr_flag,
            es_rate_flag,
            dsm_trick_mode_flag,
            additional_copy_info_flag,
            pes_crc_flag,
            pes_extension_flag,
            pes_header_data_length,
            optional_fields
        })
    }
}

#[derive(Serialize, Deserialize, Debug, Clone)]
pub struct OptionalFields {
    pub pts: Option<u64>,
    pub dts: Option<u64>,
    pub escr_base: Option<u64>,
    pub escr_extension: Option<u16>,
    pub es_rate: Option<u32>,
    pub trick_mode_control: Option<TrickModeControl>,
    pub additional_copy_info: Option<u8>,
    pub previous_pes_packet_crc: Option<u16>,
    pub pes_private_data_flag: Option<bool>,
    pub pack_header_field_flag: Option<bool>,
    pub program_packet_sequence_counter_flag: Option<bool>,
    pub p_std_buffer_flag: Option<bool>,
    pub pes_extension_flag_2: Option<bool>,
    pub pes_private_data: Option<u128>,
    pub pack_field_length: Option<u8>,
    // The pack_header() field of a program stream, or an ISO/IEC 11172-1 system stream, is carried in the transport stream in the header of the immediately following PES packet.
    pub program_packet_sequence_counter: Option<u8>,
    pub mpeg1_mpeg2_identifier: Option<u8>,
    pub original_stuff_length: Option<u8>,
    pub p_std_buffer_scale: Option<u8>,
    pub p_std_buffer_size: Option<u16>,
    pub pes_extension_field_length: Option<u8>,
    pub stream_id_extension_flag: Option<bool>,
    pub stream_id_extension: Option<u8>,
    pub tref_extension_flag: Option<bool>,
    pub tref: Option<u64>,
}

impl OptionalFields {
    pub fn build(data: &Vec<u8>, pts_dts_flags: u8, escr_flag: bool, es_rate_flag: bool,
                 dsm_trick_mode_flag: bool, additional_copy_info_flag: bool, pes_crc_flag: bool,
                 pes_extension_flag: bool) -> Option<Self> {
        let Some(optional_fields) = Self::unmarshall(data, pts_dts_flags, escr_flag,
                                                     es_rate_flag, dsm_trick_mode_flag,
                                                     additional_copy_info_flag, pes_crc_flag,
                                                     pes_extension_flag) else {
            return None;
        };
        Some(optional_fields)
    }

    fn unmarshall(data: &Vec<u8>, pts_dts_flags: u8, escr_flag: bool, es_rate_flag: bool,
                  dsm_trick_mode_flag: bool, additional_copy_info_flag: bool, pes_crc_flag: bool,
                  pes_extension_flag: bool) -> Option<Self> {
        let mut index = 9;
        let mut pts = None;
        let mut dts = None;
        let mut escr_base = None;
        let mut escr_extension = None;
        let mut es_rate = None;
        let mut trick_mode_control = None;
        let mut additional_copy_info = None;
        let mut previous_pes_packet_crc = None;
        let mut pes_private_data_flag = None;
        let mut pack_header_field_flag = None;
        let mut program_packet_sequence_counter_flag = None;
        let mut p_std_buffer_flag = None;
        let mut pes_extension_flag_2 = None;
        let mut pes_private_data = None;
        let mut pack_field_length = None;
        let mut program_packet_sequence_counter = None;
        let mut mpeg1_mpeg2_identifier = None;
        let mut original_stuff_length = None;
        let mut p_std_buffer_scale = None;
        let mut p_std_buffer_size = None;
        let mut pes_extension_field_length = None;
        let mut stream_id_extension_flag = None;
        let mut stream_id_extension = None;
        let mut tref_extension_flag = None;
        let mut tref = None;
        if pts_dts_flags == 0b10 {
            if data[index] & PTS_DTS_MASK != 0x20 {
                // packet invalid
            } else {
                pts = Some(Self::unmarshall_pts_dts(&data[index..]));
                index += 5;
            }
        } else if pts_dts_flags == 0b11 {
            if data[index] & PTS_DTS_MASK != 0x30 {
                // packet invalid
            } else {
                pts = Some(Self::unmarshall_pts_dts(&data[index..]));
                index += 5;
                dts = Some(Self::unmarshall_pts_dts(&data[index..]));
                index += 5;
            }
        }
        if escr_flag {
            escr_base = Some((((data[0] & 0b00111000) as u64) << 27) |
                (((data[0] & 0b00000011) as u64) << 28) |
                ((data[index + 1] as u64) << 20) |
                (((data[index + 2] & 0b11111000) as u64) << 12) |
                (((data[index + 2] & 0b00000011) as u64) << 13) |
                ((data[index + 3] as u64) << 5) |
                (((data[index + 4] & 0b11111000) as u64) >> 3));
            index += 4;
            escr_extension = Some((((data[index] & 0b00000011) as u16) << 7) |
                ((data[index + 1] as u16)>> 1));
            index +=2;
        }
        if es_rate_flag {
            es_rate = Some((((data[index] as u32) & 0b01111111) << 15) |
                (data[index + 1] as u32) << 7 |
                ((data[index + 2] as u32) >> 1));
            index += 3;
        }
        if dsm_trick_mode_flag {
            trick_mode_control = TrickModeControl::build(data, index);
            index += 1;
        }
        if additional_copy_info_flag {
            additional_copy_info = Some(data[index] & 0b01111111);
            index += 1;
        }
        if pes_crc_flag {
            previous_pes_packet_crc = Some(((data[index] as u16) << 8) |
                data[index + 1] as u16);
            index += 2;
        }
        if pes_extension_flag {
            pes_private_data_flag = Some((data[index] & 0b10000000 >> 7) == 1);
            pack_header_field_flag = Some((data[index] & 0b01000000 >> 6) == 1);
            program_packet_sequence_counter_flag = Some((data[index] & 0b00100000 >> 5) == 1);
            p_std_buffer_flag = Some((data[index] & 0b00010000 >> 4) == 1);
            pes_extension_flag_2 = Some((data[index] & 0b00000001 == 1));
            index += 1;
            if pes_private_data_flag.unwrap() {
                pes_private_data = Some(u128::from_be_bytes([
                    data[index], data[index + 1], data[index + 2], data[index + 3],
                    data[index + 4], data[index + 5], data[index + 6], data[index + 7],
                    data[index + 8], data[index + 9], data[index + 10], data[index + 11],
                    data[index + 12], data[index + 13], data[index + 14], data[index + 15],
                ]));
                index += 16;
            }
            if pack_header_field_flag.unwrap() {
                pack_field_length = Some(data[index]);
                index += 1;
            }
            if program_packet_sequence_counter_flag.unwrap() {
                program_packet_sequence_counter = Some(data[index] & 0b01111111);
                index += 1;
                mpeg1_mpeg2_identifier = Some((data[index] & 0b01000000) >> 6);
                original_stuff_length = Some(data[index] & 0b00111111);
                index += 1;
            }
            if p_std_buffer_flag.unwrap() {
                if data[index] & 0b11000000 != 0b01000000 {
                    // packet invalid
                }
                p_std_buffer_scale = Some((data[index] & 0b00100000) >> 5);
                p_std_buffer_size = Some((((data[index] & 0b00011111) as u16 ) << 8) |
                    data[index + 1] as u16);
                index += 2;
            }
            if pes_extension_flag_2.unwrap() {
                pes_extension_field_length = Some(data[index] & 0b01111111);
                index += 1;
                stream_id_extension_flag = Some((data[index] & 0b10000000) >> 7 == 1);
                if stream_id_extension_flag.unwrap() == false {
                    stream_id_extension = Some(data[index] & 0b01111111);
                    index += 1;
                } else {
                    tref_extension_flag = Some(data[index] & 0b00000001 == 1);
                    index += 1;
                    if tref_extension_flag.unwrap() == false {
                        tref = Some((((data[index] & 0b00001110) as u64) << 28) |
                            ((data[index + 1] as u64) << 22) |
                            (((data[index + 2] & 0b11111110) as u64) << 14) |
                            ((data[index + 3] as u64) << 7) |
                            (((data[index + 4] & 0b11111110) >> 1) as u64));
                        index += 5;
                    }
                }
            }
        }

        Some(Self {
            pts,
            dts,
            escr_base,
            escr_extension,
            es_rate,
            trick_mode_control,
            additional_copy_info,
            previous_pes_packet_crc,
            pes_private_data_flag,
            pack_header_field_flag,
            program_packet_sequence_counter_flag,
            p_std_buffer_flag,
            pes_extension_flag_2,
            pes_private_data,
            pack_field_length,
            program_packet_sequence_counter,
            mpeg1_mpeg2_identifier,
            original_stuff_length,
            p_std_buffer_scale,
            p_std_buffer_size,
            pes_extension_field_length,
            stream_id_extension_flag,
            stream_id_extension,
            tref_extension_flag,
            tref,
        })
    }

    fn unmarshall_pts_dts(data: &[u8]) -> u64 {
        let ts = (((data[0] & 0b00001111) as u64) << 30) |
            ((data[1] as u64) << 22) |
            ((data[2] as u64) << 15) |
            ((data[3] as u64) << 7) |
            ((data[0] & 0b11111110) as u64);
        ts
    }
}

#[derive(Serialize, Deserialize, Debug, Clone, Eq, PartialEq)]
pub enum TrickModeControlValues {
    FastForward,
    SlowMotion,
    FreezeFrame,
    FastReverse,
    SlowReverse,
    Reserved,
}

impl From<u8> for TrickModeControlValues {
    fn from(value: u8) -> Self {
        match value {
            0b000 => TrickModeControlValues::FastForward,
            0b001 => TrickModeControlValues::SlowMotion,
            0b010 => TrickModeControlValues::FreezeFrame,
            0b011 => TrickModeControlValues::FastReverse,
            0b100 => TrickModeControlValues::SlowReverse,
            _ => TrickModeControlValues::Reserved,
        }
    }
}

impl Into<u8> for TrickModeControlValues {
    fn into(self) -> u8 {
        match self {
            TrickModeControlValues::FastForward => 0b000,
            TrickModeControlValues::SlowMotion => 0b001,
            TrickModeControlValues::FreezeFrame => 0b010,
            TrickModeControlValues::FastReverse => 0b011,
            TrickModeControlValues::SlowReverse => 0b100,
            TrickModeControlValues::Reserved => 0b111,
        }
    }
}

#[derive(Serialize, Deserialize, Debug, Clone)]
pub struct TrickModeControl {
    pub trick_mode_control: TrickModeControlValues,
    pub field_id: u8,
    pub intra_slice_refresh: u8,
    pub frequency_truncation: u8,
    pub rep_cntrl: u8,
}

impl TrickModeControl {
    fn build(data: &Vec<u8>, index: usize) -> Option<Self> {
        let Some(trick_mode_control) = Self::unmarshall(data, index) else {
            return None
        };
        Some(trick_mode_control)
    }

    fn unmarshall(data: &Vec<u8>, index: usize) -> Option<Self> {
        let trick_mode_control = TrickModeControlValues::from(data[index] & 0b11100000);
        let mut field_id = None;
        let mut intra_slice_refresh = None;
        let mut frequency_truncation = None;
        let mut rep_cntrl = None;
        if trick_mode_control == TrickModeControlValues::FastForward || trick_mode_control == TrickModeControlValues::FastReverse {
            field_id = Some((data[index] & 0b00011000) >> 3);
            intra_slice_refresh = Some((data[index] & 0b00000100) >> 2);
            frequency_truncation = Some(data[index] & 0b00000011);
        }
        if trick_mode_control == TrickModeControlValues::SlowMotion || trick_mode_control == TrickModeControlValues::SlowReverse {
            rep_cntrl = Some(data[index] & 0b00011111);
        }
        if trick_mode_control == TrickModeControlValues::FreezeFrame {
            field_id = Some((data[index] & 0b00011000) >> 3);
        }

        Some(Self {
            trick_mode_control,
            field_id: field_id.unwrap_or(0),
            intra_slice_refresh: intra_slice_refresh.unwrap_or(0),
            frequency_truncation: frequency_truncation.unwrap_or(0),
            rep_cntrl: rep_cntrl.unwrap_or(0),
        })
    }
}

#[derive(Debug, PartialEq)]
pub enum StreamType {
    ProgramStreamMap,
    PrivateStream1,
    PaddingStream,
    PrivateStream2,
    AudioStream(u8),
    VideoStream(u8),
    ECMStream,
    EMMStream,
    DSMCCStream,
    ISOIEC13522Stream,
    H2221TypeA,
    H2221TypeB,
    H2221TypeC,
    H2221TypeD,
    H2221TypeE,
    AncillaryStream,
    SLPacketizedStream,
    FlexMuxStream,
    MetadataStream,
    ExtendedStreamId,
    ReservedDataStream,
    ProgramStreamDirectory,
    Unknown,
}

impl From<u8> for StreamType {
    fn from(stream_id: u8) -> Self {
        match stream_id {
            0xBC => StreamType::ProgramStreamMap,
            0xBD => StreamType::PrivateStream1,
            0xBE => StreamType::PaddingStream,
            0xBF => StreamType::PrivateStream2,
            0xF0 => StreamType::ECMStream,
            0xF1 => StreamType::EMMStream,
            0xF2 => StreamType::DSMCCStream,
            0xF3 => StreamType::ISOIEC13522Stream,
            0xF4 => StreamType::H2221TypeA,
            0xF5 => StreamType::H2221TypeB,
            0xF6 => StreamType::H2221TypeC,
            0xF7 => StreamType::H2221TypeD,
            0xF8 => StreamType::H2221TypeE,
            0xF9 => StreamType::AncillaryStream,
            0xFA => StreamType::SLPacketizedStream,
            0xFB => StreamType::FlexMuxStream,
            0xFC => StreamType::MetadataStream,
            0xFD => StreamType::ExtendedStreamId,
            0xFE => StreamType::ReservedDataStream,
            0xFF => StreamType::ProgramStreamDirectory,
            id @ 0xC0..=0xDF => StreamType::AudioStream(id & 0x1F),
            id @ 0xE0..=0xEF => StreamType::VideoStream(id & 0x0F),
            _ => StreamType::Unknown,
        }
    }
}


<|MERGE_RESOLUTION|>--- conflicted
+++ resolved
@@ -5,22 +5,15 @@
 use crate::mpegts::MpegtsFragment;
 use crate::mpegts::pes::pes_buffer::PesPacketPayload;
 
-<<<<<<< HEAD
+
 const SCRAMBLING_MASK: u8 = 0x30;
+
 const PRIORITY_MASK: u8 = 0x08;
+
 const DATA_ALIGNMENT_MASK: u8 = 0x04;
+
 const COPYRIGHT_MASK: u8 = 0x02;
-=======
-
-const SCRAMBLING_MASK: u8 = 0x30;
-
-const PRIORITY_MASK: u8 = 0x08;
-
-const DATA_ALIGNMENT_MASK: u8 = 0x04;
-
-const COPYRIGHT_MASK: u8 = 0x02;
-
->>>>>>> b3fc08cb
+
 const ORIGINAL_MASK: u8 = 0x01;
 const PTS_DTS_FLAGS_MASK: u8 = 0xC0;
 const ESCR_FLAG_MASK: u8 = 0x20;
