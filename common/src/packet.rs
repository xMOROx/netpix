--- conflicted
+++ resolved
@@ -17,13 +17,8 @@
 pub enum SessionProtocol {
     Unknown,
     Rtp,
-<<<<<<< HEAD
-    Rtcp
-    //TODO: Add MPEG_TS
-=======
     Rtcp,
     Mpegts,
->>>>>>> f678ebc2
 }
 
 impl SessionProtocol {
@@ -37,12 +32,8 @@
         let res = match self {
             Self::Unknown => "Unknown",
             Self::Rtp => "RTP",
-<<<<<<< HEAD
-            Self::Rtcp => "RTCP"
-=======
             Self::Rtcp => "RTCP",
             Self::Mpegts => "MPEG-TS",
->>>>>>> f678ebc2
         };
 
         write!(f, "{}", res)
