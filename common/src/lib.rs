--- conflicted
+++ resolved
@@ -13,14 +13,10 @@
 pub mod rtp;
 pub mod sdp;
 mod stream_keys;
-<<<<<<< HEAD
 pub mod utils;
 
 pub use stream_keys::{MpegtsStreamKey, PacketAssociationTable, RtpStreamKey};
-=======
 
-pub use stream_keys::{MpegtsStreamKey, RtpStreamKey, PacketAssociationTable};
->>>>>>> 77684466
 
 #[derive(Serialize, Deserialize, Debug, Clone, Hash, Eq, PartialEq)]
 pub enum Source {
