--- conflicted
+++ resolved
@@ -13,12 +13,9 @@
 pub mod rtcp;
 pub mod rtp;
 pub mod sdp;
-<<<<<<< HEAD
-mod psi;
-mod descriptor;
-=======
+pub mod psi;
+pub mod descriptor;
 pub mod mpegts;
->>>>>>> 0008e0c5
 
 pub type StreamKey = (SocketAddr, SocketAddr, TransportProtocol, u32);
 
