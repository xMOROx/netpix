--- conflicted
+++ resolved
@@ -14,10 +14,7 @@
 use crate::mpegts::header::Header;
 use crate::mpegts::header::{AdaptationFieldControl, PIDTable, TransportScramblingControl};
 use crate::mpegts::payload::RawPayload;
-<<<<<<< HEAD
 use crate::utils::bits::BitReader;
-=======
->>>>>>> 77684466
 use constants::*;
 use serde::{Deserialize, Serialize};
 
@@ -38,16 +35,10 @@
 #[cfg(not(target_arch = "wasm32"))]
 impl MpegtsPacket {
     pub fn build(packet: &super::Packet) -> Option<Self> {
-<<<<<<< HEAD
         packet
             .payload
             .as_ref()
             .and_then(|payload| Self::unmarshall(payload))
-=======
-        let payload = packet.payload.as_ref()?;
-        let packet = Self::unmarshall(payload)?;
-        Some(packet)
->>>>>>> 77684466
     }
 
     fn unmarshall(buffer: &[u8]) -> Option<Self> {
@@ -55,7 +46,7 @@
             return None;
         }
 
-<<<<<<< HEAD
+
         let fragments: Vec<_> = (0..buffer.len())
             .step_by(FRAGMENT_SIZE)
             .filter_map(|start_index| {
@@ -64,21 +55,6 @@
                     .flatten()
             })
             .collect();
-=======
-        let expected_fragments = buffer.len() / FRAGMENT_SIZE;
-        let mut fragments: Vec<MpegtsFragment> = Vec::with_capacity(expected_fragments);
-
-        for fragment_index in 0..expected_fragments {
-            let start_index = fragment_index * FRAGMENT_SIZE;
-
-            if (buffer[start_index] & SYNC_BYTE_MASK) != SYNC_BYTE {
-                return None;
-            }
-
-            let fragment = Self::get_fragment(buffer, start_index, fragment_index)?;
-            fragments.push(fragment);
-        }
->>>>>>> 77684466
 
         (!fragments.is_empty()).then_some(Self {
             number_of_fragments: fragments.len(),
@@ -88,7 +64,6 @@
 
     fn get_fragment(
         buffer: &[u8],
-<<<<<<< HEAD
         start_index: usize,
         fragment_number: usize,
     ) -> Option<MpegtsFragment> {
@@ -99,13 +74,6 @@
             Self::process_adaptation_field(&header, buffer, current_index)?;
 
         let payload = Self::process_payload(&header, buffer, payload_start, fragment_number);
-=======
-        mut start_index: usize,
-        fragment_number: usize,
-    ) -> Option<MpegtsFragment> {
-        let header = Self::get_header(buffer, start_index)?;
-        start_index += HEADER_SIZE;
->>>>>>> 77684466
 
         Some(MpegtsFragment {
             header,
@@ -123,15 +91,9 @@
         match header.adaptation_field_control {
             AdaptationFieldControl::AdaptationFieldOnly
             | AdaptationFieldControl::AdaptationFieldAndPaylod => {
-<<<<<<< HEAD
                 let field = AdaptationField::unmarshall(&buffer[start_index..])?;
                 let next_index = start_index + field.adaptation_field_length as usize + 1;
                 Some((Some(field), next_index))
-=======
-                let adaptation_field = Self::get_adaptation_field(buffer, start_index)?;
-                start_index += adaptation_field.adaptation_field_length as usize + 1;
-                Some(adaptation_field)
->>>>>>> 77684466
             }
             _ => Some((None, start_index)),
         }
@@ -146,7 +108,6 @@
         match header.adaptation_field_control {
             AdaptationFieldControl::PayloadOnly
             | AdaptationFieldControl::AdaptationFieldAndPaylod => {
-<<<<<<< HEAD
                 Self::get_payload(buffer, start_index, fragment_number)
             }
             _ => None,
@@ -155,47 +116,6 @@
 
     fn get_header(buffer: &[u8], start_index: usize) -> Option<Header> {
         let reader = BitReader::at_position(buffer, start_index);
-
-=======
-                let payload = Self::get_payload(buffer, start_index, fragment_number)?;
-                Some(payload)
-            }
-            _ => None,
-        };
-
-        Some(MpegtsFragment {
-            header,
-            adaptation_field: adaptation_field.clone(),
-            payload: payload.clone(),
-            size: HEADER_SIZE
-                + adaptation_field
-                    .as_ref()
-                    .map(|af| af.adaptation_field_length as usize + 1)
-                    .unwrap_or(0)
-                + payload.as_ref().map(|p| p.data.len()).unwrap_or(0),
-        })
-    }
-
-    fn get_header(buffer: &[u8], start_index: usize) -> Option<Header> {
-        let transport_error_indicator = ((buffer[start_index + 1] & TEI_MASK) >> 7) == 1;
-        let payload_unit_start_indicator = ((buffer[start_index + 1] & PUSI_MASK) >> 6) == 1;
-        let transport_priority = ((buffer[start_index + 1] & TP_MASK) >> 5) == 1;
-        let pid = ((buffer[start_index + 1] & PID_MASK_UPPER) as u16) << 8
-            | buffer[start_index + 2] as u16;
-        let pid: PIDTable = PIDTable::from(pid);
-
-        let transport_scrambling_control = match (buffer[start_index + 3] & TSC_MASK) >> 6 {
-            0 => TransportScramblingControl::NotScrambled,
-            val => TransportScramblingControl::UserDefined(val),
-        };
-        let adaptation_field_control = match (buffer[start_index + 3] & AFC_MASK) >> 4 {
-            1 => AdaptationFieldControl::PayloadOnly,
-            2 => AdaptationFieldControl::AdaptationFieldOnly,
-            3 => AdaptationFieldControl::AdaptationFieldAndPaylod,
-            _ => return None,
-        };
-        let continuity_counter = buffer[start_index + 3] & CC_MASK;
->>>>>>> 77684466
         Some(Header {
             transport_error_indicator: reader.get_bit(1, 7)?,
             payload_unit_start_indicator: reader.get_bit(1, 6)?,
@@ -215,7 +135,6 @@
         })
     }
 
-<<<<<<< HEAD
     fn calculate_fragment_size(
         adaptation_field: &Option<AdaptationField>,
         payload: &Option<RawPayload>,
@@ -225,10 +144,6 @@
                 .as_ref()
                 .map_or(0, |af| af.adaptation_field_length as usize + 1)
             + payload.as_ref().map_or(0, |p| p.data.len())
-=======
-    fn get_adaptation_field(buffer: &[u8], start_index: usize) -> Option<AdaptationField> {
-        AdaptationField::unmarshall(&buffer[start_index..])
->>>>>>> 77684466
     }
 
     fn get_payload(
