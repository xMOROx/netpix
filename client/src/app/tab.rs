--- conflicted
+++ resolved
@@ -31,10 +31,7 @@
 #[derive(Debug, Clone, Copy, PartialEq)]
 pub enum IceSection {
     StunPackets,
-<<<<<<< HEAD
-=======
     Candidates,
->>>>>>> 30f8910c
 }
 
 impl Tab {
@@ -96,10 +93,7 @@
             },
             Tab::IceSection(section) => match section {
                 IceSection::StunPackets => "stun_packets",
-<<<<<<< HEAD
-=======
                 IceSection::Candidates => "ice_candidates",
->>>>>>> 30f8910c
             },
         }
     }
@@ -171,21 +165,13 @@
 
 impl Section for IceSection {
     fn iter() -> impl Iterator<Item = Self> {
-<<<<<<< HEAD
-        [Self::StunPackets].into_iter()
-=======
         [Self::StunPackets, Self::Candidates].into_iter()
->>>>>>> 30f8910c
     }
 
     fn display_name(&self) -> String {
         match self {
-<<<<<<< HEAD
-            Self::StunPackets => "🔄 🌐 STUN Packets".to_string(),
-=======
             Self::StunPackets => "🔄 STUN Packets".to_string(),
             Self::Candidates => "🌐 ICE Candidates".to_string(),
->>>>>>> 30f8910c
         }
     }
 }
