use crate::streams::RefStreams;
use eframe::epaint::Color32;
use egui::RichText;
<<<<<<< HEAD
use egui_extras::{Column, TableBody, TableBuilder};
=======
use egui_extras::{TableBody, TableBuilder};
>>>>>>> 94fda898
use rtpeeker_common::mpegts::header::PIDTable;
use rtpeeker_common::mpegts::FRAGMENT_SIZE;
use rtpeeker_common::StreamKey;
use std::collections::HashMap;

const ROWS_PER_PAGE: usize = 100;
#[derive(Clone)]
pub struct MpegTsPacketsTable {
    streams: RefStreams,
    streams_visibility: HashMap<StreamKey, bool>,
    cached_packets: Vec<CachedPacket>,
    scroll_offset: usize,
    needs_refresh: bool,
}

#[derive(Clone)]
struct CachedPacket {
    id: u64,
    time: f64,
    source_addr: String,
    dest_addr: String,
    alias: String,
    fragments: Vec<String>,
    payload_len: usize,
}

impl MpegTsPacketsTable {
    pub fn new(streams: RefStreams) -> Self {
        Self {
            streams,
            streams_visibility: HashMap::default(),
            cached_packets: Vec::new(),
            scroll_offset: 0,
            needs_refresh: true,
        }
    }

    pub fn ui(&mut self, ctx: &egui::Context) {
        if self.needs_refresh {
            self.update_cache();
            self.needs_refresh = false;
        }

        egui::CentralPanel::default().show(ctx, |ui| {
            self.options_ui(ui);
            self.build_table(ui);
        });
    }

    fn update_cache(&mut self) {
        let streams_visibility = &self.streams_visibility;
        let streams = self.streams.borrow();

        self.cached_packets = streams
            .mpeg_ts_streams
            .iter()
            .flat_map(|(_key, stream)| {
                let transport_stream_id = stream.transport_stream_id;

                stream.mpegts_info.packets.iter().filter_map(move |packet| {
                    let stream_key: StreamKey = (
                        packet.source_addr,
                        packet.destination_addr,
                        packet.protocol,
                        transport_stream_id,
                    );

                    if !is_stream_visible(streams_visibility, &stream_key) {
                        return None;
                    }

                    Some(CachedPacket {
                        id: packet.id as u64,
                        time: packet.time.as_secs_f64(),
                        source_addr: packet.source_addr.to_string(),
                        dest_addr: packet.destination_addr.to_string(),
                        alias: stream.alias.clone(),
                        fragments: packet
                            .content
                            .fragments
                            .iter()
                            .map(|f| format_fragment(&f.header.pid))
                            .collect(),
                        payload_len: packet.content.number_of_fragments * FRAGMENT_SIZE,
                    })
                })
            })
            .collect();
    }

    fn options_ui(&mut self, ui: &mut egui::Ui) {
        let mut aliases = Vec::new();
        let streams = &self.streams.borrow().mpeg_ts_streams;
        let keys: Vec<_> = streams.keys().collect();

        keys.iter().for_each(|&key| {
            let alias = streams.get(key).unwrap().alias.to_string();
            aliases.push((*key, alias));
        });
        aliases.sort_by(|(_, a), (_, b)| a.cmp(b));

        ui.horizontal_wrapped(|ui| {
            ui.label("Filter by: ");
            aliases.iter().for_each(|(key, alias)| {
                let mut selected = is_stream_visible(&mut self.streams_visibility, key);
                ui.checkbox(&mut selected, alias);
            });
        });
        ui.vertical(|ui| {
            ui.add_space(5.0);
        });
    }

    fn build_table(&mut self, ui: &mut egui::Ui) {
        let header_labels = [
            ("No.", "Packet number (including skipped packets)"),
            ("Time", "Packet arrival timestamp"),
            ("Source", "Source IP address and port"),
            ("Destination", "Destination IP address and port"),
            (
                "Alias",
                "Locally Assigned alias to make differentiating streams more convenient",
            ),
            ("P1", "Packet No. 1"),
            ("P2", "Packet No. 2"),
            ("P3", "Packet No. 3"),
            ("P4", "Packet No. 4"),
            ("P5", "Packet No. 5"),
            ("P6", "Packet No. 6"),
            ("P7", "Packet No. 7"),
            ("Payload Length", "Mpegts payload length"),
        ];

        let total_rows = self.cached_packets.len();
        let visible_rows = ROWS_PER_PAGE.min(total_rows);
        TableBuilder::new(ui)
            .striped(true)
            .resizable(true)
            .stick_to_bottom(true)
<<<<<<< HEAD
            .column(Column::remainder().at_least(40.0))
            .column(Column::remainder().at_least(80.0))
            .columns(Column::remainder().at_least(100.0), 2)
            .column(Column::remainder().at_most(50.0))
            .columns(Column::remainder().at_least(140.0), 7)
            .column(Column::remainder().at_least(80.0))
            .header(30.0, |mut header| {
                header_labels.iter().for_each(|(label, desc)| {
                    header.col(|ui| {
                        ui.heading(label.to_string())
                            .on_hover_text(desc.to_string());
=======
            .body(|body| {
                let start = self.scroll_offset;
                let end = (start + visible_rows).min(total_rows);

                body.rows(25.0, end - start, |row_idx, mut row| {
                    let packet = &self.cached_packets[start + row_idx];

                    row.col(|ui| {
                        ui.label(packet.id.to_string());
                    });
                    row.col(|ui| {
                        ui.label(format!("{:.4}", packet.time));
                    });
                    row.col(|ui| {
                        ui.label(&packet.source_addr);
                    });
                    row.col(|ui| {
                        ui.label(&packet.dest_addr);
                    });
                    row.col(|ui| {
                        ui.label(&packet.alias);
                    });

                    for fragment in &packet.fragments {
                        row.col(|ui| {
                            ui.label(format_colored_text(fragment));
                        });
                    }

                    row.col(|ui| {
                        ui.label(packet.payload_len.to_string());
>>>>>>> 94fda898
                    });
                });
            });

        if total_rows > ROWS_PER_PAGE {
            let max_scroll = total_rows - ROWS_PER_PAGE;
            ui.add(egui::Slider::new(&mut self.scroll_offset, 0..=max_scroll));
        }
    }

    fn build_table_body(&mut self, body: TableBody) {
        let streams = &self.streams.borrow();
        let mpegts_packets: Vec<_> = streams
            .mpeg_ts_streams
            .iter()
            .flat_map(|(_, stream)| {
                let transport_stream_id = stream.transport_stream_id;
                stream.mpegts_info.packets.iter().map(move |packet| {
<<<<<<< HEAD
                    let key = (
=======
                    let key:StreamKey = (
>>>>>>> 94fda898
                        packet.source_addr,
                        packet.destination_addr,
                        packet.protocol,
                        transport_stream_id,
                    );
                    (packet, key)
                })
            })
<<<<<<< HEAD
            .filter(|(_, key)| *is_stream_visible(&mut self.streams_visibility, *key))
=======
            .filter(|(_, key)| is_stream_visible(&mut self.streams_visibility, key))
>>>>>>> 94fda898
            .map(|(packet, _)| packet)
            .collect();

        if mpegts_packets.is_empty() {
            return;
        }

        let mut pmt_pids: Vec<PIDTable> = vec![];
        let mut es_pids: Vec<PIDTable> = vec![];
        let mut transport_stream_id: u32 = 0;

        let mut alias_to_display: HashMap<StreamKey, String> = HashMap::default();
        streams.mpeg_ts_streams.iter().for_each(|(key, stream)| {
            alias_to_display.insert(*key, stream.alias.to_string());
            transport_stream_id = stream.transport_stream_id;
            let pat = stream.mpegts_info.pat.clone();
            if pat.is_some() {
                let pat = pat.unwrap();
                //TODO: add to alias pat.transport_stream_id and program.program_number
                pat.programs.iter().for_each(|program| {
                    if program.program_map_pid.is_none() {
                        return;
                    }
                    pmt_pids.push(program.program_map_pid.unwrap().into());
                });

                let pmt = stream.mpegts_info.pmt.clone();
                pmt_pids.iter().for_each(|pmt_pid| {
                    let single_pmt = pmt.get(pmt_pid);
                    if single_pmt.is_none() {
                        return;
                    }
                    single_pmt
                        .unwrap()
                        .elementary_streams_info
                        .iter()
                        .for_each(|es| {
                            es_pids.push(es.elementary_pid.into());
                        });
                });
            }
        });

        let first_ts = mpegts_packets.first().unwrap().time;

        body.rows(25.0, mpegts_packets.len(), |row_ix, mut row| {
            let mpegts_packet = mpegts_packets.get(row_ix).unwrap();

            let key = (
                mpegts_packet.source_addr,
                mpegts_packet.destination_addr,
                mpegts_packet.protocol,
                transport_stream_id,
            );

            row.col(|ui| {
                ui.label(mpegts_packet.id.to_string());
            });
            row.col(|ui| {
                let timestamp = mpegts_packet.time - first_ts;
                ui.label(format!("{:.4}", timestamp.as_secs_f64()));
            });
            row.col(|ui| {
                ui.label(mpegts_packet.source_addr.to_string());
            });
            row.col(|ui| {
                ui.label(mpegts_packet.destination_addr.to_string());
            });
            row.col(|ui| {
                ui.label(alias_to_display.get(&key).unwrap().to_string());
            });

            let mut labels = mpegts_packet
                .content
                .fragments
                .iter()
                .map(|fragment| match fragment.header.pid {
                    PIDTable::ProgramAssociation => String::from("Program Association Table"),
                    PIDTable::ConditionalAccess => String::from("ConditionalAccess"),
                    PIDTable::TransportStreamDescription => {
                        String::from("TransportStreamDescription")
                    }
                    PIDTable::AdaptiveStreamingInformation => {
                        String::from("AdaptiveStreamingInformation")
                    }
                    PIDTable::NullPacket => String::from("NullPacket"),
                    PIDTable::PID(pid) => {
                        if pmt_pids.contains(&PIDTable::PID(pid)) {
                            format!("Program Map Table ({})", pid)
                        } else if es_pids.contains(&PIDTable::PID(pid)) {
                            format!("Elementary Stream ({})", pid)
<<<<<<< HEAD
                        }else {
=======
                        } else {
>>>>>>> 94fda898
                            format!("PID ({})", pid)
                        }
                    }
                    PIDTable::IPMPControlInformation => String::from("IPMPControlInformation"),
                })
                .into_iter();

            row.col(|ui| {
                ui.label(format_text(labels.next().unwrap_or_default()));
            });

            row.col(|ui| {
                ui.label(format_text(labels.next().unwrap_or_default()));
            });

            row.col(|ui| {
                ui.label(format_text(labels.next().unwrap_or_default()));
            });

            row.col(|ui| {
                ui.label(format_text(labels.next().unwrap_or_default()));
            });

            row.col(|ui| {
                ui.label(format_text(labels.next().unwrap_or_default()));
            });

            row.col(|ui| {
                ui.label(format_text(labels.next().unwrap_or_default()));
            });

            row.col(|ui| {
                ui.label(format_text(labels.next().unwrap_or_default()));
            });

            row.col(|ui| {
                ui.label((mpegts_packet.content.number_of_fragments * FRAGMENT_SIZE).to_string());
            });
        });
    }
}

<<<<<<< HEAD
fn format_text(value: String) -> RichText {
    if value.contains("Program Association Table") {
        RichText::from(value).color(Color32::GREEN)
    } else if value.contains("Program Map Table") {
        RichText::from(value).color(Color32::LIGHT_BLUE)
    } else {
        RichText::from(value)
    }
=======
fn format_fragment(pid: &PIDTable) -> String {
    match pid {
        PIDTable::ProgramAssociation => "PAT".to_string(),
        PIDTable::PID(pid) => format!("PID {}", pid),
        _ => pid.to_string(),
    }
}

fn format_colored_text(text: &str) -> RichText {
    if text.contains("PAT") {
        RichText::new(text).color(Color32::GREEN)
    } else if text.contains("PMT") {
        RichText::new(text).color(Color32::LIGHT_BLUE)
    } else {
        RichText::new(text)
    }
}

fn format_text(value: String) -> RichText {
    if value.contains("Program Association Table") {
        RichText::new(value).color(Color32::GREEN)
    } else if value.contains("Program Map Table") {
        RichText::new(value).color(Color32::LIGHT_BLUE)
    } else {
        RichText::new(value)
    }
}

pub fn is_stream_visible(streams_visibility: &HashMap<StreamKey, bool>, key: &StreamKey) -> bool {
    *streams_visibility.get(key).unwrap_or(&true)
>>>>>>> 94fda898
}<|MERGE_RESOLUTION|>--- conflicted
+++ resolved
@@ -1,11 +1,7 @@
 use crate::streams::RefStreams;
 use eframe::epaint::Color32;
 use egui::RichText;
-<<<<<<< HEAD
 use egui_extras::{Column, TableBody, TableBuilder};
-=======
-use egui_extras::{TableBody, TableBuilder};
->>>>>>> 94fda898
 use rtpeeker_common::mpegts::header::PIDTable;
 use rtpeeker_common::mpegts::FRAGMENT_SIZE;
 use rtpeeker_common::StreamKey;
@@ -138,14 +134,10 @@
             ("P7", "Packet No. 7"),
             ("Payload Length", "Mpegts payload length"),
         ];
-
-        let total_rows = self.cached_packets.len();
-        let visible_rows = ROWS_PER_PAGE.min(total_rows);
         TableBuilder::new(ui)
             .striped(true)
             .resizable(true)
             .stick_to_bottom(true)
-<<<<<<< HEAD
             .column(Column::remainder().at_least(40.0))
             .column(Column::remainder().at_least(80.0))
             .columns(Column::remainder().at_least(100.0), 2)
@@ -157,47 +149,12 @@
                     header.col(|ui| {
                         ui.heading(label.to_string())
                             .on_hover_text(desc.to_string());
-=======
-            .body(|body| {
-                let start = self.scroll_offset;
-                let end = (start + visible_rows).min(total_rows);
-
-                body.rows(25.0, end - start, |row_idx, mut row| {
-                    let packet = &self.cached_packets[start + row_idx];
-
-                    row.col(|ui| {
-                        ui.label(packet.id.to_string());
-                    });
-                    row.col(|ui| {
-                        ui.label(format!("{:.4}", packet.time));
-                    });
-                    row.col(|ui| {
-                        ui.label(&packet.source_addr);
-                    });
-                    row.col(|ui| {
-                        ui.label(&packet.dest_addr);
-                    });
-                    row.col(|ui| {
-                        ui.label(&packet.alias);
-                    });
-
-                    for fragment in &packet.fragments {
-                        row.col(|ui| {
-                            ui.label(format_colored_text(fragment));
-                        });
-                    }
-
-                    row.col(|ui| {
-                        ui.label(packet.payload_len.to_string());
->>>>>>> 94fda898
                     });
                 });
-            });
-
-        if total_rows > ROWS_PER_PAGE {
-            let max_scroll = total_rows - ROWS_PER_PAGE;
-            ui.add(egui::Slider::new(&mut self.scroll_offset, 0..=max_scroll));
-        }
+            })
+            .body(|body| {
+                self.build_table_body(body);
+            });
     }
 
     fn build_table_body(&mut self, body: TableBody) {
@@ -208,11 +165,7 @@
             .flat_map(|(_, stream)| {
                 let transport_stream_id = stream.transport_stream_id;
                 stream.mpegts_info.packets.iter().map(move |packet| {
-<<<<<<< HEAD
                     let key = (
-=======
-                    let key:StreamKey = (
->>>>>>> 94fda898
                         packet.source_addr,
                         packet.destination_addr,
                         packet.protocol,
@@ -221,11 +174,7 @@
                     (packet, key)
                 })
             })
-<<<<<<< HEAD
             .filter(|(_, key)| *is_stream_visible(&mut self.streams_visibility, *key))
-=======
-            .filter(|(_, key)| is_stream_visible(&mut self.streams_visibility, key))
->>>>>>> 94fda898
             .map(|(packet, _)| packet)
             .collect();
 
@@ -317,11 +266,7 @@
                             format!("Program Map Table ({})", pid)
                         } else if es_pids.contains(&PIDTable::PID(pid)) {
                             format!("Elementary Stream ({})", pid)
-<<<<<<< HEAD
                         }else {
-=======
-                        } else {
->>>>>>> 94fda898
                             format!("PID ({})", pid)
                         }
                     }
@@ -364,7 +309,6 @@
     }
 }
 
-<<<<<<< HEAD
 fn format_text(value: String) -> RichText {
     if value.contains("Program Association Table") {
         RichText::from(value).color(Color32::GREEN)
@@ -373,36 +317,4 @@
     } else {
         RichText::from(value)
     }
-=======
-fn format_fragment(pid: &PIDTable) -> String {
-    match pid {
-        PIDTable::ProgramAssociation => "PAT".to_string(),
-        PIDTable::PID(pid) => format!("PID {}", pid),
-        _ => pid.to_string(),
-    }
-}
-
-fn format_colored_text(text: &str) -> RichText {
-    if text.contains("PAT") {
-        RichText::new(text).color(Color32::GREEN)
-    } else if text.contains("PMT") {
-        RichText::new(text).color(Color32::LIGHT_BLUE)
-    } else {
-        RichText::new(text)
-    }
-}
-
-fn format_text(value: String) -> RichText {
-    if value.contains("Program Association Table") {
-        RichText::new(value).color(Color32::GREEN)
-    } else if value.contains("Program Map Table") {
-        RichText::new(value).color(Color32::LIGHT_BLUE)
-    } else {
-        RichText::new(value)
-    }
-}
-
-pub fn is_stream_visible(streams_visibility: &HashMap<StreamKey, bool>, key: &StreamKey) -> bool {
-    *streams_visibility.get(key).unwrap_or(&true)
->>>>>>> 94fda898
 }