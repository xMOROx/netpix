--- conflicted
+++ resolved
@@ -49,7 +49,6 @@
         });
     }
 
-<<<<<<< HEAD
     fn check_filter(&mut self) {
         let filter = self.filter_input.get_filter();
         if filter.is_empty() {
@@ -72,7 +71,7 @@
         filters::parse_filter(&filter)
             .map(|filter_type| filter_type.matches(&ctx))
             .unwrap_or(true) // Show all streams if filter parsing fails
-=======
+    }
     fn show_stream_type_info_modal(&mut self, ctx: &egui::Context) {
         let modal_id = egui::Id::new("stream_type_info_modal");
 
@@ -100,7 +99,6 @@
                     }
                 });
             });
->>>>>>> 829e2dae
     }
 
     fn build_table(&mut self, ui: &mut egui::Ui) {
