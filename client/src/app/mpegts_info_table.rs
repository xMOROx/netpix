--- conflicted
+++ resolved
@@ -11,7 +11,6 @@
 use netpix_common::mpegts::psi::pmt::pmt_buffer::PmtBuffer;
 use netpix_common::MpegtsStreamKey;
 
-<<<<<<< HEAD
 enum MpegTsInfo {
     PatBuffer(* const PatBuffer),
     PmtBuffer(* const PmtBuffer),
@@ -30,15 +29,6 @@
     alias: String,
 }
 
-// impl Ord for RowKey {
-//     fn cmp(&self, other: &Self) -> Ordering {
-//         if !self.alias.eq(&other.alias) {
-//             return self.alias.cmp(&other.alias);
-//         }
-//         self.pid.cmp(&other.pid)
-//     }
-// }
-
 impl PartialOrd for RowKey {
     fn partial_cmp(&self, other: &Self) -> Option<Ordering> {
         if !self.alias.eq(&other.alias) {
@@ -48,8 +38,6 @@
     }
 }
 
-=======
->>>>>>> 9d505df4
 pub struct MpegTsInformationTable {
     streams: RefStreams,
     ws_sender: WsSender,
