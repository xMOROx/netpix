--- conflicted
+++ resolved
@@ -12,13 +12,8 @@
     plots::RtpStreamsPlot,
     tab::Tab,
     tables::{
-<<<<<<< HEAD
-        MpegTsInformationTable, MpegTsPacketsTable, MpegTsStreamsTable, PacketsTable,
+        IceCandidatesTable, MpegTsInformationTable, MpegTsPacketsTable, MpegTsStreamsTable, PacketsTable,
         RtcpPacketsTable, RtcpStreamsTable, RtpPacketsTable, RtpStreamsTable, StunPacketsTable,
-=======
-        IceCandidatesTable, MpegTsInformationTable, MpegTsPacketsTable, MpegTsStreamsTable,
-        PacketsTable, RtcpPacketsTable, RtpPacketsTable, RtpStreamsTable, StunPacketsTable,
->>>>>>> 15291c05
     },
     ui_components::types::{AppBottomBar, AppSidePanel, AppTopBar},
 };
