use egui::{ComboBox, Label, TextWrapMode, Ui, Widget};
use ewebsock::{WsEvent, WsMessage, WsReceiver, WsSender};
use log::{error, warn};
use netpix_common::{Request, Response, Source};

use crate::streams::RefStreams;

use super::{
    common::{PlotRegistry, TableRegistry},
    get_initial_state,
    plots::RtpStreamsPlot,
    tab::Tab,
    tables::{
<<<<<<< HEAD
        MpegTsInformationTable, MpegTsPacketsTable, MpegTsStreamsTable, PacketsTable,
        RtcpPacketsTable, RtcpStreamsTable, RtpPacketsTable, RtpStreamsTable, StunPacketsTable,
=======
        IceCandidatesTable, MpegTsInformationTable, MpegTsPacketsTable, MpegTsStreamsTable,
        PacketsTable, RtcpPacketsTable, RtpPacketsTable, RtpStreamsTable, StunPacketsTable,
>>>>>>> 30f8910c
    },
    ui_components::types::{AppBottomBar, AppSidePanel, AppTopBar},
    SOURCE_KEY, TAB_KEY,
};

pub use super::common::types::*;

pub struct App {
    pub(crate) ws_sender: WsSender,
    pub(crate) ws_receiver: WsReceiver,
    pub(crate) is_capturing: bool,
    pub(crate) streams: RefStreams,
    pub(crate) sources: Vec<Source>,
    pub(crate) selected_source: Option<Source>,
    pub(crate) tab: Tab,
    pub(crate) table_registry: TableRegistry,
    pub(crate) plot_registry: PlotRegistry,
    pub(crate) discharged_count: usize,
    pub(crate) overwritten_count: usize,
}

impl eframe::App for App {
    fn update(&mut self, ctx: &egui::Context, frame: &mut eframe::Frame) {
        if self.is_capturing {
            self.receive_packets()
        }

        AppSidePanel::build(self, ctx);
        AppTopBar::build(self, ctx, frame);
        AppBottomBar::build(self, ctx);

        let table_id = self.tab.get_table_id();
        if let Some(table) = self.table_registry.get_table_mut(table_id) {
            table.ui(ctx);
        }
        if let Some(plot) = self.plot_registry.get_plot_mut(table_id) {
            plot.ui(ctx);
        }
    }
}

impl App {
    pub fn new(cc: &eframe::CreationContext<'_>) -> Self {
        let host = &cc.integration_info.web_info.location.host;
        let uri = format!("ws://{}/ws", host);

        let ctx = cc.egui_ctx.clone();
        let wakeup = move || ctx.request_repaint(); // wake up UI thread on new message

        let (ws_sender, ws_receiver) =
            ewebsock::connect_with_wakeup(uri, wakeup).expect("Unable to connect to WebSocket");

        let streams = RefStreams::default();
        let mut table_registry = TableRegistry::new();
        let mut plot_registry = PlotRegistry::new();

        table_registry.register::<PacketsTable>(streams.clone(), ws_sender.clone());
        table_registry.register::<RtpPacketsTable>(streams.clone(), ws_sender.clone());
        table_registry.register::<RtcpPacketsTable>(streams.clone(), ws_sender.clone());
        table_registry.register::<RtcpStreamsTable>(streams.clone(), ws_sender.clone());
        table_registry.register::<RtpStreamsTable>(streams.clone(), ws_sender.clone());
        table_registry.register::<MpegTsPacketsTable>(streams.clone(), ws_sender.clone());
        table_registry.register::<MpegTsStreamsTable>(streams.clone(), ws_sender.clone());
        table_registry.register::<MpegTsInformationTable>(streams.clone(), ws_sender.clone());
        table_registry.register::<StunPacketsTable>(streams.clone(), ws_sender.clone());
<<<<<<< HEAD
=======
        table_registry.register::<IceCandidatesTable>(streams.clone(), ws_sender.clone());
>>>>>>> 30f8910c
        plot_registry.register::<RtpStreamsPlot>(streams.clone(), ws_sender.clone());

        let (tab, selected_source) = get_initial_state(cc);

        Self {
            tab,
            streams,
            ws_sender,
            ws_receiver,
            plot_registry,
            table_registry,
            selected_source,
            is_capturing: true,
            sources: Vec::new(),
            discharged_count: 0,
            overwritten_count: 0,
        }
    }

    fn receive_packets(&mut self) {
        while let Some(msg) = self.ws_receiver.try_recv() {
            let WsEvent::Message(msg) = msg else {
                warn!("Received special message: {:?}", msg);
                continue;
            };

            let WsMessage::Binary(msg) = msg else {
                log::log!(log::Level::Warn, "Received unexpected message: {:?}", msg);
                continue;
            };

            // Handle single message at a time
            let Ok(response) = Response::decode(&msg) else {
                error!("Failed to decode response message");
                continue;
            };

            match response {
                (Response::Packet(packet), _) => {
                    let mut streams = self.streams.borrow_mut();
                    streams.add_packet(packet);
                }
                (Response::Sources(sources), _) => {
                    if let Some(ref source) = self.selected_source {
                        if !sources.contains(source) {
                            self.selected_source = None;
                        } else {
                            self.change_source_request();
                        }
                    }
                    self.sources = sources;
                }
                (Response::Sdp(stream_key, sdp), _) => {
                    let mut streams = self.streams.borrow_mut();
                    if let Some(stream) = streams.rtp_streams.get_mut(&stream_key) {
                        stream.add_sdp(sdp);
                    }
                }
                (Response::PacketsStats(stats), _) => {
                    self.discharged_count = stats.discharged;
                    self.overwritten_count = stats.overwritten;
                }
            }
        }
    }

    pub fn refetch_packets(&mut self) {
        let request = Request::FetchAll;
        let Ok(msg) = request.encode() else {
            error!("Failed to encode a request message");
            return;
        };
        let msg = WsMessage::Binary(msg);

        self.ws_sender.send(msg);
    }

    pub fn change_source_request(&mut self) {
        let selected = self.selected_source.as_ref().unwrap().clone();
        let request = Request::ChangeSource(selected);
        let Ok(msg) = request.encode() else {
            log::error!("Failed to encode a request message");
            return;
        };
        let msg = WsMessage::Binary(msg);
        self.ws_sender.send(msg);
    }
}<|MERGE_RESOLUTION|>--- conflicted
+++ resolved
@@ -11,13 +11,8 @@
     plots::RtpStreamsPlot,
     tab::Tab,
     tables::{
-<<<<<<< HEAD
-        MpegTsInformationTable, MpegTsPacketsTable, MpegTsStreamsTable, PacketsTable,
-        RtcpPacketsTable, RtcpStreamsTable, RtpPacketsTable, RtpStreamsTable, StunPacketsTable,
-=======
         IceCandidatesTable, MpegTsInformationTable, MpegTsPacketsTable, MpegTsStreamsTable,
-        PacketsTable, RtcpPacketsTable, RtpPacketsTable, RtpStreamsTable, StunPacketsTable,
->>>>>>> 30f8910c
+        PacketsTable, RtcpPacketsTable, RtcpStreamsTable, RtpPacketsTable, RtpStreamsTable, StunPacketsTable,
     },
     ui_components::types::{AppBottomBar, AppSidePanel, AppTopBar},
     SOURCE_KEY, TAB_KEY,
@@ -83,10 +78,7 @@
         table_registry.register::<MpegTsStreamsTable>(streams.clone(), ws_sender.clone());
         table_registry.register::<MpegTsInformationTable>(streams.clone(), ws_sender.clone());
         table_registry.register::<StunPacketsTable>(streams.clone(), ws_sender.clone());
-<<<<<<< HEAD
-=======
         table_registry.register::<IceCandidatesTable>(streams.clone(), ws_sender.clone());
->>>>>>> 30f8910c
         plot_registry.register::<RtpStreamsPlot>(streams.clone(), ws_sender.clone());
 
         let (tab, selected_source) = get_initial_state(cc);
