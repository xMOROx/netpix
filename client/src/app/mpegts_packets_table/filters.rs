--- conflicted
+++ resolved
@@ -76,10 +76,6 @@
 
 declare_filter_type! {
     pub enum FilterType {
-<<<<<<< HEAD
-        Description(String),
-=======
->>>>>>> 9e89cc03
         Source(String),
         Destination(String),
         Alias(String),
@@ -90,10 +86,6 @@
     }
 }
 
-<<<<<<< HEAD
-
-=======
->>>>>>> 9e89cc03
 impl CommonFilterParser for FilterType {
     fn not(expr: Self) -> Self {
         FilterType::Not(Box::new(expr))
@@ -182,32 +174,6 @@
 impl FilterParser for FilterType {
     fn parse_filter_value(prefix: &str, value: &str) -> Result<Self, ParseError> {
         match prefix.trim() {
-<<<<<<< HEAD
-            "desc" => Ok(FilterType::Description(value.to_string())),
-            "source" => Ok(FilterType::Source(value.to_lowercase())),
-            "dest" => Ok(FilterType::Destination(value.to_lowercase())),
-            "alias" => Ok(FilterType::Alias(value.to_lowercase())),
-            "payload" => parse_payload_filter(value).ok_or_else(|| {
-                ParseError::InvalidSyntax(format!(
-                    "Invalid payload filter format. Expected number or comparison (e.g. >100, <=188), got '{}'",
-                    value
-                ))
-            }),
-            p if p.starts_with('p') && p.len() == 2 => {
-                let packet_index = p[1..]
-                    .parse::<usize>()
-                    .map_err(|_| ParseError::InvalidSyntax(format!("Invalid PID position: {}", p)))?
-                    .saturating_sub(1);
-                Ok(FilterType::PacketPid(packet_index, value.to_string()))
-            }
-            "pid" => value.parse::<u16>().map(FilterType::Pid).map_err(|_| {
-                ParseError::InvalidSyntax(format!("Invalid PID number: {}", value))
-            }),
-            "type" => PacketType::from_str(value)
-                .map(FilterType::Type)
-                .map_err(|_| ParseError::InvalidSyntax("Invalid packet type".into())),
-            _ => Err(ParseError::InvalidSyntax(format!("Unknown filter type: {}", prefix))),
-=======
             "source" => value
                 .contains('.')
                 .then_some(Ok(FilterType::Source(value.to_lowercase())))
@@ -297,7 +263,6 @@
                  - type: Packet type filter",
                 unknown
             ))),
->>>>>>> 9e89cc03
         }
     }
 }
