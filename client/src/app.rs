--- conflicted
+++ resolved
@@ -109,13 +109,8 @@
         let rtp_streams_plot = RtpStreamsPlot::new(streams.clone());
 
         let mpegts_packets_table = MpegTsPacketsTable::new(streams.clone());
-<<<<<<< HEAD
-        let mpegts_streams_table = MpegTsStreamsTable::new(streams.clone(), ws_sender.clone());
+        let mpegts_streams_table = MpegTsStreamsTable::new(streams.clone());
         let mpegts_info_table = MpegTsInformationTable::new(streams.clone(), ws_sender.clone());
-=======
-        let mpegts_streams_table = MpegTsStreamsTable::new(streams.clone());
-        let mpegts_info_table = MpegTsInformationsTable::new(streams.clone(), ws_sender.clone());
->>>>>>> ae4734ef
         let mpegts_plot = MpegTsStreamPlot::new(streams.clone());
 
         let (tab, selected_source) = get_initial_state(cc);
